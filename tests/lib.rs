--- conflicted
+++ resolved
@@ -387,7 +387,6 @@
 }
 
 #[test]
-<<<<<<< HEAD
 fn lock_and_source_hooks() -> io::Result<()> {
     let case = TestCase::load("hooks")?;
     case.run()?;
@@ -396,12 +395,6 @@
 }
 
 #[test]
-fn directories_default() -> io::Result<()> {
-    let case = TestCase::load("directories")?;
-    case.run()?;
-    case.dirs.assert_conforms();
-    assert_eq!(&case.dirs.data, &case.dirs.config);
-=======
 fn directories_old() -> io::Result<()> {
     let case = TestCase::load("directories_old")?;
     let config_dir = case.dirs.home.path().join(".sheldon");
@@ -418,7 +411,6 @@
         .env_remove("SHELDON_CONFIG_DIR")
         .env_remove("SHELDON_DATA_DIR")
         .run()?;
->>>>>>> 5298ab09
     Ok(())
 }
 
