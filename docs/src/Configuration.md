--- conflicted
+++ resolved
@@ -248,11 +248,7 @@
 
 ```toml
 [templates]
-<<<<<<< HEAD
-source = { value = '{{ #if hooks.pre }}{{ hooks.pre }}\n{{ /if }}source "{{ file }}"{{ #if hooks.post }}\n{{ hooks.post }}{{ /if }}', each = true }
-=======
 source = "{% for file in files %}source \"{{ file }}\"\n{% endfor %}"
->>>>>>> 5298ab09
 PATH = 'export PATH="{{ dir }}:$PATH"'
 path = 'path=( "{{ dir }}" $path )'
 fpath = 'fpath=( "{{ dir }}" $fpath )'
