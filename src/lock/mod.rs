mod file;
mod plugin;
mod script;
pub mod source;

use std::fs;
use std::path::Path;

use anyhow::{Context as ResultExt, Result};
use indexmap::{indexmap, IndexMap};
use itertools::{Either, Itertools};
use once_cell::sync::Lazy;
use rayon::prelude::*;

use crate::config::{Config, MatchesProfile, Plugin, Shell};
use crate::context::Context;
pub use crate::lock::file::LockedConfig;
use crate::lock::file::{LockedExternalPlugin, LockedPlugin};

/// Behaviour when locking a config file.
#[derive(Debug, Clone, Copy, PartialEq, Eq)]
pub enum LockMode {
    /// Apply any changed configuration.
    Normal,
    /// Apply any changed configuration and update all plugins.
    Update,
    /// Apply any changed configuration and reinstall all plugins.
    Reinstall,
}

/// Read a [`LockedConfig`] from the given path.
pub fn from_path<P>(path: P) -> Result<LockedConfig>
where
    P: AsRef<Path>,
{
    let path = path.as_ref();
    let locked: LockedConfig = toml::from_str(&String::from_utf8_lossy(
        &fs::read(path)
            .with_context(|| format!("failed to read locked config from `{}`", path.display()))?,
    ))
    .context("failed to deserialize locked config")?;
    Ok(locked)
}

/// Consume the [`Config`] and convert it to a [`LockedConfig`].
///
/// This method installs all necessary remote dependencies of plugins,
/// validates that local plugins are present, and checks that templates
/// can compile.
pub fn config(ctx: &Context, config: Config) -> Result<LockedConfig> {
    let Config {
        shell,
        matches,
        apply,
        templates,
        plugins,
    } = config;

    let templates = {
        let mut map = shell.default_templates().clone();
        for (name, template) in templates {
            map.insert(name, template);
        }
        map
    };

    // Partition the plugins into external and inline plugins.
    let (externals, inlines): (Vec<_>, Vec<_>) =
        plugins
            .into_iter()
            .enumerate()
            .partition_map(|(index, plugin)| match plugin {
                Plugin::External(plugin) => Either::Left((index, plugin)),
                Plugin::Inline(plugin) => Either::Right((index, plugin)),
            });
    let inlines = inlines
        .into_iter()
        .filter(|(_, p)| p.matches_profile(ctx))
        .map(|(i, p)| (i, LockedPlugin::Inline(p)));

    // Create a map of unique `Source` to `Vec<Plugin>`
    let mut map = IndexMap::new();
    for (index, plugin) in externals {
        map.entry(plugin.source.clone())
            .or_insert_with(|| Vec::with_capacity(1))
            .push((index, plugin));
    }

    let matches = matches
        .as_deref()
        .unwrap_or_else(|| shell.default_matches());
    let apply = apply.as_ref().unwrap_or_else(|| Shell::default_apply());
    let count = map.len();
    let mut errors = Vec::new();

    let plugins = if count == 0 {
        inlines
            .into_iter()
            .map(|(_, locked)| locked)
            .collect::<Vec<_>>()
    } else {
        // Install the sources in parallel.
        map.into_par_iter()
            .map(|(source, plugins)| {
                let source_name = source.to_string();
                let plugins: Vec<_> = plugins
                    .into_iter()
                    .filter(|(_, p)| p.matches_profile(ctx))
                    .collect();

                if plugins.is_empty() {
                    ctx.log_status("Skipped", &source_name);
                    Ok(vec![])
                } else {
                    let source = source::lock(ctx, source)
                        .with_context(|| format!("failed to install source `{}`", source_name))?;

                    let mut locked = Vec::with_capacity(plugins.len());
                    for (index, plugin) in plugins {
                        let name = plugin.name.clone();
                        let plugin = plugin::lock(ctx, source.clone(), matches, apply, plugin)
                            .with_context(|| format!("failed to install plugin `{}`", name));
                        locked.push((index, plugin));
                    }
                    Ok(locked)
                }
            })
            // The result of this is basically an `Iter<Result<Vec<(usize, Result)>, _>>`
            // The first thing we need to do is to filter out the failures and record the
            // errors that occurred while installing the source in our `errors` list.
            // Finally, we flatten the sub lists into a single iterator.
            .collect::<Vec<_>>()
            .into_iter()
            .filter_map(|result| match result {
                Ok(ok) => Some(ok),
                Err(err) => {
                    errors.push(err);
                    None
                }
            })
            .flatten()
            // The result of this is basically a `Iter<(usize, Result<LockedExternalPlugin>)`.
            // Similar to the above, we filter out the failures that
            // occurred during locking of individual plugins and record the
            // errors. Next, we combine this with the inline plugins which
            // didn't have to be installed. Finally we sort by the original index
            // to end up wih an iterator of `LockedPlugin`s which we can collect into a
            // `Vec<_>`.
            .collect::<Vec<_>>()
            .into_iter()
            .filter_map(|(index, result)| match result {
                Ok(plugin) => Some((index, LockedPlugin::External(plugin))),
                Err(err) => {
                    errors.push(err);
                    None
                }
            })
            .chain(inlines)
            .sorted_by_key(|(index, _)| *index)
            .map(|(_, locked)| locked)
            .collect::<Vec<_>>()
    };

    Ok(LockedConfig {
        ctx: ctx.clone(),
        templates,
        errors,
        plugins,
    })
}

impl Shell {
    /// The default files to match on for this shell.
    fn default_matches(&self) -> &[String] {
        static DEFAULT_MATCHES_BASH: Lazy<Vec<String>> = Lazy::new(|| {
            vec_into![
                "{{ name }}.plugin.bash",
                "{{ name }}.plugin.sh",
                "{{ name }}.bash",
                "{{ name }}.sh",
                "*.plugin.bash",
                "*.plugin.sh",
                "*.bash",
                "*.sh"
            ]
        });
        static DEFAULT_MATCHES_ZSH: Lazy<Vec<String>> = Lazy::new(|| {
            vec_into![
                "{{ name }}.plugin.zsh",
                "{{ name }}.zsh",
                "{{ name }}.sh",
                "{{ name }}.zsh-theme",
                "*.plugin.zsh",
                "*.zsh",
                "*.sh",
                "*.zsh-theme"
            ]
        });
        match self {
            Self::Bash => &DEFAULT_MATCHES_BASH,
            Self::Zsh => &DEFAULT_MATCHES_ZSH,
        }
    }

    /// The default templates for this shell.
    pub fn default_templates(&self) -> &IndexMap<String, String> {
        static DEFAULT_TEMPLATES_BASH: Lazy<IndexMap<String, String>> = Lazy::new(|| {
            indexmap_into! {
                "PATH" => "export PATH=\"{{ dir }}:$PATH\"",
<<<<<<< HEAD
                "source" => Template::from("{% if hooks | contains: \"pre\" %}{{ hooks.pre }}\n{% endif %}source \"{{ file }}\"{% if hooks | contains: \"post\" %}\n{{ hooks.post }}{% endif %}").each(true)
=======
                "source" => "{% for file in files %}source \"{{ file }}\"\n{% endfor %}"
>>>>>>> 5298ab09
            }
        });
        static DEFAULT_TEMPLATES_ZSH: Lazy<IndexMap<String, String>> = Lazy::new(|| {
            indexmap_into! {
                "PATH" => "export PATH=\"{{ dir }}:$PATH\"",
                "path" => "path=( \"{{ dir }}\" $path )",
                "fpath" => "fpath=( \"{{ dir }}\" $fpath )",
<<<<<<< HEAD
                "source" => Template::from("{% if hooks | contains: \"pre\" %}{{ hooks.pre }}\n{% endif %}source \"{{ file }}\"{% if hooks | contains: \"post\" %}\n{{ hooks.post }}{% endif %}").each(true)
=======
                "source" => "{% for file in files %}source \"{{ file }}\"\n{% endfor %}"
>>>>>>> 5298ab09
            }
        });
        match self {
            Self::Bash => &DEFAULT_TEMPLATES_BASH,
            Self::Zsh => &DEFAULT_TEMPLATES_ZSH,
        }
    }

    /// The default template names to apply.
    fn default_apply() -> &'static Vec<String> {
        static DEFAULT_APPLY: Lazy<Vec<String>> = Lazy::new(|| vec_into!["source"]);
        &DEFAULT_APPLY
    }
}

impl LockedConfig {
    /// Verify that the `LockedConfig` is okay.
    pub fn verify(&self, ctx: &Context) -> bool {
        if !is_context_equal(&self.ctx, ctx) {
            return false;
        }
        for plugin in &self.plugins {
            match plugin {
                LockedPlugin::External(plugin) => {
                    if !plugin.dir().exists() {
                        return false;
                    }
                    for file in &plugin.files {
                        if !file.exists() {
                            return false;
                        }
                    }
                }
                LockedPlugin::Inline(_) => {}
            }
        }
        true
    }
}

fn is_context_equal(left: &Context, right: &Context) -> bool {
    left.version == right.version
        && left.home == right.home
        && left.config_dir == right.config_dir
        && left.data_dir == right.data_dir
        && left.config_file == right.config_file
        && left.profile == right.profile
}

impl LockedExternalPlugin {
    /// Return a reference to the plugin directory.
    fn dir(&self) -> &Path {
        self.plugin_dir.as_ref().unwrap_or(&self.source_dir)
    }
}

////////////////////////////////////////////////////////////////////////////////
// Unit tests
////////////////////////////////////////////////////////////////////////////////

#[cfg(test)]
mod tests {
    use url::Url;

    use super::*;

    use std::io::prelude::*;

    use crate::config::{ExternalPlugin, Source};
    use crate::context::Output;
    use crate::util::build;

    impl Context {
        pub fn testing(root: &Path) -> Self {
            Self {
                version: build::CRATE_RELEASE.to_string(),
                home: "/".into(),
                config_file: root.join("config.toml"),
                lock_file: root.join("config.lock"),
                clone_dir: root.join("repos"),
                download_dir: root.join("downloads"),
                data_dir: root.to_path_buf(),
                config_dir: root.to_path_buf(),
                profile: Some("profile".into()),
                output: Output {
                    verbosity: crate::context::Verbosity::Quiet,
                    no_color: true,
                },
                lock_mode: None,
            }
        }
    }

    #[test]
    fn lock_config_empty() {
        let temp = tempfile::tempdir().expect("create temporary directory");
        let dir = temp.path();
        let ctx = Context::testing(dir);
        let cfg = Config {
            shell: Shell::Zsh,
            matches: None,
            apply: None,
            templates: IndexMap::new(),
            plugins: Vec::new(),
        };

        let locked = config(&ctx, cfg).unwrap();

        assert_eq!(locked.ctx, ctx);
        assert_eq!(locked.plugins, Vec::new());
        assert_eq!(
            locked.templates,
            Shell::default().default_templates().clone(),
        );
        assert_eq!(locked.errors.len(), 0);
    }

    #[test]
    fn locked_config_clean() {
        let temp = tempfile::tempdir().expect("create temporary directory");
        let ctx = Context::testing(temp.path());
        let cfg = Config {
            shell: Shell::Zsh,
            matches: None,
            apply: None,
            templates: IndexMap::new(),
            plugins: vec![Plugin::External(ExternalPlugin {
                name: "test".to_string(),
                source: Source::Git {
                    url: Url::parse("https://github.com/rossmacarthur/sheldon-test").unwrap(),
                    reference: None,
                },
                dir: None,
                uses: None,
                apply: None,
                profiles: None,
                hooks: None,
            })],
        };
        let test_dir = ctx.clone_dir().join("github.com/rossmacarthur/another-dir");
        let test_file = test_dir.join("test.txt");
        fs::create_dir_all(&test_dir).unwrap();
        {
            fs::OpenOptions::new()
                .create(true)
                .write(true)
                .open(&test_file)
                .unwrap();
        }
        let mut warnings = Vec::new();
        crate::config::clean(&ctx, &mut warnings, &cfg).unwrap();
        assert!(warnings.is_empty());
        assert!(!test_file.exists());
        assert!(!test_dir.exists());
        let _ = config(&ctx, cfg).unwrap();
        assert!(ctx
            .clone_dir()
            .join("github.com/rossmacarthur/sheldon-test")
            .exists());
        assert!(ctx
            .clone_dir()
            .join("github.com/rossmacarthur/sheldon-test/test.plugin.zsh")
            .exists());
    }

    #[test]
    fn locked_config_to_and_from_path() {
        let mut temp = tempfile::NamedTempFile::new().unwrap();
        let content = r#"version = "<version>"
home = "<home>"
config_dir = "<config>"
data_dir = "<data>"
config_file = "<config>/plugins.toml"
plugins = []

[templates]
"#;
        temp.write_all(content.as_bytes()).unwrap();
        let locked_config = from_path(temp.into_temp_path()).unwrap();
        let temp = tempfile::NamedTempFile::new().unwrap();
        let path = temp.into_temp_path();
        locked_config.to_path(&path).unwrap();
        assert_eq!(fs::read_to_string(&path).unwrap(), content);
    }
}<|MERGE_RESOLUTION|>--- conflicted
+++ resolved
@@ -207,11 +207,7 @@
         static DEFAULT_TEMPLATES_BASH: Lazy<IndexMap<String, String>> = Lazy::new(|| {
             indexmap_into! {
                 "PATH" => "export PATH=\"{{ dir }}:$PATH\"",
-<<<<<<< HEAD
-                "source" => Template::from("{% if hooks | contains: \"pre\" %}{{ hooks.pre }}\n{% endif %}source \"{{ file }}\"{% if hooks | contains: \"post\" %}\n{{ hooks.post }}{% endif %}").each(true)
-=======
-                "source" => "{% for file in files %}source \"{{ file }}\"\n{% endfor %}"
->>>>>>> 5298ab09
+                "source" => "{% if hooks | contains: \"pre\" %}{{ hooks.pre }}\n{% endif %}{% for file in files %}source \"{{ file }}\"\n{% endfor %}{% if hooks | contains: \"post\" %}\n{{ hooks.post }}{% endif %}"
             }
         });
         static DEFAULT_TEMPLATES_ZSH: Lazy<IndexMap<String, String>> = Lazy::new(|| {
@@ -219,11 +215,7 @@
                 "PATH" => "export PATH=\"{{ dir }}:$PATH\"",
                 "path" => "path=( \"{{ dir }}\" $path )",
                 "fpath" => "fpath=( \"{{ dir }}\" $fpath )",
-<<<<<<< HEAD
-                "source" => Template::from("{% if hooks | contains: \"pre\" %}{{ hooks.pre }}\n{% endif %}source \"{{ file }}\"{% if hooks | contains: \"post\" %}\n{{ hooks.post }}{% endif %}").each(true)
-=======
-                "source" => "{% for file in files %}source \"{{ file }}\"\n{% endfor %}"
->>>>>>> 5298ab09
+                "source" => "{% if hooks | contains: \"pre\" %}{{ hooks.pre }}\n{% endif %}{% for file in files %}source \"{{ file }}\"\n{% endfor %}{% if hooks | contains: \"post\" %}\n{{ hooks.post }}{% endif %}"
             }
         });
         match self {
@@ -286,6 +278,7 @@
 
 #[cfg(test)]
 mod tests {
+
     use url::Url;
 
     use super::*;
