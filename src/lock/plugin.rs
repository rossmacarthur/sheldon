use std::path::{Path, PathBuf};

use anyhow::{bail, Context as ResultExt, Result};
use maplit::hashmap;
use serde::Serialize;

use crate::config::{ExternalPlugin, Source};
use crate::context::Context;
use crate::lock::file::LockedExternalPlugin;
use crate::lock::source::LockedSource;
use crate::util::TEMPLATE_ENGINE;

/// Consume the [`ExternalPlugin`] and convert it to a [`LockedExternalPlugin`].
pub fn lock(
    ctx: &Context,
    locked_source: LockedSource,
    global_matches: &[String],
    global_apply: &[String],
    plugin: ExternalPlugin,
) -> Result<LockedExternalPlugin> {
    let ExternalPlugin {
        name,
        source,
        dir,
        uses,
        apply,
        hooks,
        profiles: _,
    } = plugin;

    let apply = apply.unwrap_or_else(|| global_apply.to_vec());

    Ok(if let Source::Remote { .. } = source {
        let LockedSource { dir, file } = locked_source;
        LockedExternalPlugin {
            name,
            source_dir: dir,
            plugin_dir: None,
            files: vec![file.unwrap()],
            apply,
            hooks,
        }
    } else {
        // Data to use in template rendering
        let mut data = hashmap! {
            "data_dir" => ctx
                .data_dir()
                .to_str()
                .context("data directory is not valid UTF-8")?,
            "name" => &name
        };

        let source_dir = locked_source.dir;
        let plugin_dir = if let Some(dir) = dir {
            let rendered = render_template(&dir, &data)?;
            Some(source_dir.join(rendered))
        } else {
            None
        };
        let dir = plugin_dir.as_ref().unwrap_or(&source_dir);
        let dir_as_str = dir
            .to_str()
            .context("plugin directory is not valid UTF-8")?;
        data.insert("dir", dir_as_str);

        let mut files = Vec::new();

        // If the plugin defined what files to use, we do all of them.
        if let Some(uses) = &uses {
            let patterns = uses
                .iter()
                .map(|u| render_template(u, &data))
                .collect::<Result<Vec<_>>>()?;
            if !match_globs(dir, &patterns, &mut files)? {
                bail!("failed to find any files matching any of `{:?}`", patterns);
            }
        // Otherwise we try to figure out which files to use...
        } else {
            for g in global_matches {
                let pattern = render_template(g, &data)?;
                if match_globs(dir, &[pattern], &mut files)? {
                    break;
                }
            }
        }

        LockedExternalPlugin {
            name,
            source_dir,
            plugin_dir,
            files,
            apply,
            hooks,
        }
    })
}

fn render_template<S>(template: &str, ctx: S) -> Result<String>
where
    S: Serialize,
{
    TEMPLATE_ENGINE
        .compile(template)
        .with_context(|| format!("failed to compile template `{}`", template))?
        .render(ctx)
        .with_context(|| format!("failed to render template `{}`", template))
}

fn match_globs(dir: &Path, patterns: &[String], files: &mut Vec<PathBuf>) -> Result<bool> {
    let debug = || {
        patterns
            .iter()
            .map(|p| format!("`{}`", p))
            .collect::<Vec<_>>()
            .join(", ")
    };
    let mut matched = false;
    for entry in globwalk::GlobWalkerBuilder::from_patterns(dir, patterns)
        .sort_by(|a, b| a.file_name().cmp(b.file_name()))
        .build()
        .with_context(|| format!("failed to parse glob patterns: {}", debug()))?
    {
        let entry = entry.with_context(|| format!("failed to match patterns: {}", debug()))?;
        if entry.metadata()?.file_type().is_symlink() {
            entry
                .path()
                .metadata()
                .with_context(|| format!("failed to read symlink `{}`", entry.path().display()))
                .with_context(|| format!("failed to match patterns: {}", debug()))?;
        }
        files.push(entry.into_path());
        matched = true;
    }
    Ok(matched)
}

////////////////////////////////////////////////////////////////////////////////
// Unit tests
////////////////////////////////////////////////////////////////////////////////

#[cfg(test)]
mod tests {
    use super::*;

    use url::Url;

    use crate::config::GitReference;
    use crate::lock::source;

    #[test]
    fn external_plugin_lock_git_with_uses() {
        let temp = tempfile::tempdir().expect("create temporary directory");
        let dir = temp.path();
        let ctx = Context::testing(dir);
        let plugin = ExternalPlugin {
            name: "test".to_string(),
            source: Source::Git {
                url: Url::parse("https://github.com/rossmacarthur/sheldon-test").unwrap(),
                reference: Some(GitReference::Tag("v0.1.0".to_string())),
            },
            dir: None,
            uses: Some(vec!["*.md".into(), "{{ name }}.plugin.zsh".into()]),
            apply: None,
            hooks: None,
            profiles: None,
        };
        let locked_source = source::lock(&ctx, plugin.source.clone()).unwrap();
        let clone_dir = dir.join("repos/github.com/rossmacarthur/sheldon-test");

        let locked = lock(&ctx, locked_source, &[], &["hello".into()], plugin).unwrap();

        assert_eq!(locked.name, String::from("test"));
        assert_eq!(locked.dir(), clone_dir);
        assert_eq!(
            locked.files,
            vec![
                clone_dir.join("README.md"),
                clone_dir.join("test.plugin.zsh")
            ]
        );
        assert_eq!(locked.apply, vec![String::from("hello")]);
    }

    #[test]
    fn external_plugin_lock_git_with_matches() {
        let temp = tempfile::tempdir().expect("create temporary directory");
        let dir = temp.path();
        let ctx = Context::testing(dir);
        let plugin = ExternalPlugin {
            name: "test".to_string(),
            source: Source::Git {
                url: Url::parse("https://github.com/rossmacarthur/sheldon-test").unwrap(),
                reference: Some(GitReference::Tag("v0.1.0".to_string())),
            },
            dir: None,
            uses: None,
            apply: None,
            hooks: None,
            profiles: None,
        };
        let locked_source = source::lock(&ctx, plugin.source.clone()).unwrap();
        let clone_dir = dir.join("repos/github.com/rossmacarthur/sheldon-test");

        let locked = lock(
            &ctx,
            locked_source,
            &["*.plugin.zsh".to_string()],
            &["hello".to_string()],
            plugin,
        )
        .unwrap();

        assert_eq!(locked.name, String::from("test"));
        assert_eq!(locked.dir(), clone_dir);
        assert_eq!(locked.files, vec![clone_dir.join("test.plugin.zsh")]);
        assert_eq!(locked.apply, vec![String::from("hello")]);
    }

    #[test]
<<<<<<< HEAD
    fn external_plugin_lock_git_with_matches_error() {
        let temp = tempfile::tempdir().expect("create temporary directory");
        let dir = temp.path();
        let ctx = Context::testing(dir);
        let plugin = ExternalPlugin {
            name: "test".to_string(),
            source: Source::Git {
                url: Url::parse("https://github.com/rossmacarthur/sheldon-test").unwrap(),
                reference: Some(GitReference::Tag("v0.1.0".to_string())),
            },
            dir: None,
            uses: None,
            apply: None,
            hooks: None,
            profiles: None,
        };
        let locked_source = source::lock(&ctx, plugin.source.clone()).unwrap();

        lock(
            &ctx,
            &Shell::default().default_templates().clone(),
            locked_source,
            &["*doesnotexist*".to_string()],
            &["source".to_string()],
            plugin,
        )
        .unwrap_err();
    }

    #[test]
=======
>>>>>>> 5298ab09
    fn external_plugin_lock_git_with_matches_not_each() {
        let temp = tempfile::tempdir().expect("create temporary directory");
        let dir = temp.path();
        let ctx = Context::testing(dir);
        let plugin = ExternalPlugin {
            name: "test".to_string(),
            source: Source::Git {
                url: Url::parse("https://github.com/rossmacarthur/sheldon-test").unwrap(),
                reference: Some(GitReference::Tag("v0.1.0".to_string())),
            },
            dir: None,
            uses: None,
            apply: None,
            hooks: None,
            profiles: None,
        };
        let locked_source = source::lock(&ctx, plugin.source.clone()).unwrap();
        let clone_dir = dir.join("repos/github.com/rossmacarthur/sheldon-test");

        let locked = lock(
            &ctx,
            locked_source,
            &["*doesnotexist*".to_string()],
            &["PATH".to_string()],
            plugin,
        )
        .unwrap();

        assert_eq!(locked.name, String::from("test"));
        assert_eq!(locked.dir(), clone_dir);
        assert!(locked.files.is_empty());
        assert_eq!(locked.apply, vec![String::from("PATH")]);
    }

    #[test]
    fn external_plugin_lock_remote() {
        let temp = tempfile::tempdir().expect("create temporary directory");
        let dir = temp.path();
        let ctx = Context::testing(dir);
        let plugin = ExternalPlugin {
            name: "test".to_string(),
            source: Source::Remote {
                url: Url::parse(
                    "https://github.com/rossmacarthur/sheldon-test/raw/master/test.plugin.zsh",
                )
                .unwrap(),
            },
            dir: None,
            uses: None,
            apply: None,
            hooks: None,
            profiles: None,
        };
        let locked_source = source::lock(&ctx, plugin.source.clone()).unwrap();
        let download_dir = dir.join("downloads/github.com/rossmacarthur/sheldon-test/raw/master");

        let locked = lock(&ctx, locked_source, &[], &["hello".to_string()], plugin).unwrap();

        assert_eq!(locked.name, String::from("test"));
        assert_eq!(locked.dir(), download_dir);
        assert_eq!(locked.files, vec![download_dir.join("test.plugin.zsh")]);
        assert_eq!(locked.apply, vec![String::from("hello")]);
    }
}<|MERGE_RESOLUTION|>--- conflicted
+++ resolved
@@ -217,39 +217,6 @@
     }
 
     #[test]
-<<<<<<< HEAD
-    fn external_plugin_lock_git_with_matches_error() {
-        let temp = tempfile::tempdir().expect("create temporary directory");
-        let dir = temp.path();
-        let ctx = Context::testing(dir);
-        let plugin = ExternalPlugin {
-            name: "test".to_string(),
-            source: Source::Git {
-                url: Url::parse("https://github.com/rossmacarthur/sheldon-test").unwrap(),
-                reference: Some(GitReference::Tag("v0.1.0".to_string())),
-            },
-            dir: None,
-            uses: None,
-            apply: None,
-            hooks: None,
-            profiles: None,
-        };
-        let locked_source = source::lock(&ctx, plugin.source.clone()).unwrap();
-
-        lock(
-            &ctx,
-            &Shell::default().default_templates().clone(),
-            locked_source,
-            &["*doesnotexist*".to_string()],
-            &["source".to_string()],
-            plugin,
-        )
-        .unwrap_err();
-    }
-
-    #[test]
-=======
->>>>>>> 5298ab09
     fn external_plugin_lock_git_with_matches_not_each() {
         let temp = tempfile::tempdir().expect("create temporary directory");
         let dir = temp.path();
