use anyhow::{Context as ResultExt, Result};
use serde::Serialize;
use std::collections::BTreeMap;

use crate::context::Context;
use crate::lock::file::LockedPlugin;
use crate::lock::LockedConfig;

#[derive(Serialize)]
struct Data<'a> {
    data_dir: &'a str,
    name: &'a str,
    dir: Option<&'a str>,
    file: Option<&'a str>,
    hooks: Option<&'a BTreeMap<String, String>>,
}

impl LockedConfig {
    /// Generate the script.
    pub fn script(&self, ctx: &Context) -> Result<String> {
        // Compile the templates
<<<<<<< HEAD
        let mut templates = handlebars::Handlebars::new();
        templates.set_strict_mode(true);
        templates.register_escape_fn(handlebars::no_escape);
=======
        let mut engine = upon::Engine::new();
>>>>>>> fb28374a
        for (name, template) in &self.templates {
            engine
                .add_template(name, &template.value)
                .with_context(s!("failed to compile template `{}`", name))?;
        }

        macro_rules! render {
            ($name:expr, $data:expr) => {
                &engine
                    .get_template($name)
                    .unwrap()
                    .render($data)
                    .with_context(s!("failed to render template `{}`", $name))?
            };
        }

        let mut script = String::new();

        for plugin in &self.plugins {
            match plugin {
                LockedPlugin::External(plugin) => {
                    for name in &plugin.apply {
                        let dir_as_str = plugin
                            .dir()
                            .to_str()
                            .context("plugin directory is not valid UTF-8")?;

                        // Data to use in template rendering
                        let mut data = Data {
                            data_dir: self
                                .ctx
                                .data_dir()
                                .to_str()
                                .context("data directory is not valid UTF-8")?,
                            name: &plugin.name,
                            dir: Some(dir_as_str),
                            file: None,
                            hooks: plugin.hooks.as_ref(),
                        };

                        if self.templates.get(name.as_str()).unwrap().each {
                            for file in &plugin.files {
                                let as_str =
                                    file.to_str().context("plugin file is not valid UTF-8")?;
<<<<<<< HEAD
                                data.file = Some(as_str);
                                script.push_str(
                                    &templates
                                        .render(name, &data)
                                        .with_context(s!("failed to render template `{}`", name))?,
                                );
=======
                                data.insert("file", as_str);
                                script.push_str(render!(name, &data));
>>>>>>> fb28374a
                                script.push('\n');
                            }
                        } else {
                            script.push_str(render!(name, &data));
                            script.push('\n');
                        }
                    }
                    status_v!(ctx, "Rendered", &plugin.name);
                }
                LockedPlugin::Inline(plugin) => {
                    let data = Data {
                        data_dir: self
                            .ctx
                            .data_dir()
                            .to_str()
                            .context("data directory is not valid UTF-8")?,
                        name: &plugin.name,
                        dir: None,
                        file: None,
                        hooks: plugin.hooks.as_ref(),
                    };
                    script.push_str(
                        &engine
                            .compile(&plugin.raw)
                            .with_context(s!("failed to compile inline plugin `{}`", &plugin.name))?
                            .render(&data)
                            .with_context(s!(
                                "failed to render inline plugin `{}`",
                                &plugin.name
                            ))?,
                    );
                    script.push('\n');
                    status_v!(ctx, "Inlined", &plugin.name);
                }
            }
        }

        Ok(script)
    }
}<|MERGE_RESOLUTION|>--- conflicted
+++ resolved
@@ -12,20 +12,15 @@
     name: &'a str,
     dir: Option<&'a str>,
     file: Option<&'a str>,
-    hooks: Option<&'a BTreeMap<String, String>>,
+    hooks: &'a BTreeMap<String, String>,
 }
 
 impl LockedConfig {
     /// Generate the script.
     pub fn script(&self, ctx: &Context) -> Result<String> {
         // Compile the templates
-<<<<<<< HEAD
-        let mut templates = handlebars::Handlebars::new();
-        templates.set_strict_mode(true);
-        templates.register_escape_fn(handlebars::no_escape);
-=======
         let mut engine = upon::Engine::new();
->>>>>>> fb28374a
+        engine.add_filter("contains", |map: BTreeMap<String, _>, key: String| { map.contains_key(&key) });
         for (name, template) in &self.templates {
             engine
                 .add_template(name, &template.value)
@@ -54,6 +49,7 @@
                             .context("plugin directory is not valid UTF-8")?;
 
                         // Data to use in template rendering
+                        let empty_hooks = BTreeMap::new();
                         let mut data = Data {
                             data_dir: self
                                 .ctx
@@ -63,24 +59,15 @@
                             name: &plugin.name,
                             dir: Some(dir_as_str),
                             file: None,
-                            hooks: plugin.hooks.as_ref(),
+                            hooks: plugin.hooks.as_ref().unwrap_or(&empty_hooks),
                         };
 
                         if self.templates.get(name.as_str()).unwrap().each {
                             for file in &plugin.files {
                                 let as_str =
                                     file.to_str().context("plugin file is not valid UTF-8")?;
-<<<<<<< HEAD
                                 data.file = Some(as_str);
-                                script.push_str(
-                                    &templates
-                                        .render(name, &data)
-                                        .with_context(s!("failed to render template `{}`", name))?,
-                                );
-=======
-                                data.insert("file", as_str);
                                 script.push_str(render!(name, &data));
->>>>>>> fb28374a
                                 script.push('\n');
                             }
                         } else {
@@ -91,6 +78,7 @@
                     status_v!(ctx, "Rendered", &plugin.name);
                 }
                 LockedPlugin::Inline(plugin) => {
+                    let empty_hooks = BTreeMap::new();
                     let data = Data {
                         data_dir: self
                             .ctx
@@ -100,7 +88,7 @@
                         name: &plugin.name,
                         dir: None,
                         file: None,
-                        hooks: plugin.hooks.as_ref(),
+                        hooks: plugin.hooks.as_ref().unwrap_or(&empty_hooks),
                     };
                     script.push_str(
                         &engine
