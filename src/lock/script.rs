--- conflicted
+++ resolved
@@ -1,29 +1,17 @@
 use anyhow::{Context as ResultExt, Result};
 use serde::Serialize;
-<<<<<<< HEAD
 use std::collections::BTreeMap;
-=======
->>>>>>> 5298ab09
 
 use crate::context::Context;
 use crate::lock::file::LockedPlugin;
 use crate::lock::LockedConfig;
 
-<<<<<<< HEAD
-#[derive(Serialize)]
-struct Data<'a> {
-    data_dir: &'a str,
-    name: &'a str,
-    dir: Option<&'a str>,
-    file: Option<&'a str>,
-    hooks: &'a BTreeMap<String, String>,
-=======
 #[derive(Debug, Serialize)]
 struct ExternalData<'a> {
     name: &'a str,
     dir: &'a str,
     files: Vec<&'a str>,
->>>>>>> 5298ab09
+    hooks: &'a BTreeMap<String, String>,
 }
 
 impl LockedConfig {
@@ -48,41 +36,15 @@
                     for f in &plugin.files {
                         files.push(f.to_str().context("plugin directory is not valid UTF-8")?);
                     }
+                    let empty_hooks = BTreeMap::new();
                     let data = ExternalData {
                         name: &plugin.name,
                         dir: plugin
                             .dir()
                             .to_str()
-<<<<<<< HEAD
-                            .context("plugin directory is not valid UTF-8")?;
-
-                        // Data to use in template rendering
-                        let empty_hooks = BTreeMap::new();
-                        let mut data = Data {
-                            data_dir: self
-                                .ctx
-                                .data_dir()
-                                .to_str()
-                                .context("data directory is not valid UTF-8")?,
-                            name: &plugin.name,
-                            dir: Some(dir_as_str),
-                            file: None,
-                            hooks: plugin.hooks.as_ref().unwrap_or(&empty_hooks),
-                        };
-
-                        if self.templates.get(name.as_str()).unwrap().each {
-                            for file in &plugin.files {
-                                let as_str =
-                                    file.to_str().context("plugin file is not valid UTF-8")?;
-                                data.file = Some(as_str);
-                                script.push_str(render!(name, &data));
-                                script.push('\n');
-                            }
-                        } else {
-                            script.push_str(render!(name, &data));
-=======
                             .context("plugin directory is not valid UTF-8")?,
                         files,
+                        hooks: plugin.hooks.as_ref().unwrap_or(&empty_hooks),
                     };
 
                     for name in &plugin.apply {
@@ -93,41 +55,18 @@
                             .with_context(|| format!("failed to render template `{}`", name))?;
                         script.push_str(out);
                         if !out.ends_with('\n') {
->>>>>>> 5298ab09
                             script.push('\n');
                         }
                     }
                     ctx.log_verbose_status("Rendered", &plugin.name);
                 }
                 LockedPlugin::Inline(plugin) => {
-<<<<<<< HEAD
+                    // Data to use in template rendering
                     let empty_hooks = BTreeMap::new();
-                    let data = Data {
-                        data_dir: self
-                            .ctx
-                            .data_dir()
-                            .to_str()
-                            .context("data directory is not valid UTF-8")?,
-                        name: &plugin.name,
-                        dir: None,
-                        file: None,
+                    let data = upon::value! {
+                        name: &plugin,
                         hooks: plugin.hooks.as_ref().unwrap_or(&empty_hooks),
                     };
-                    script.push_str(
-                        &engine
-                            .compile(&plugin.raw)
-                            .with_context(s!("failed to compile inline plugin `{}`", &plugin.name))?
-                            .render(&data)
-                            .with_context(s!(
-                                "failed to render inline plugin `{}`",
-                                &plugin.name
-                            ))?,
-                    );
-                    script.push('\n');
-                    status_v!(ctx, "Inlined", &plugin.name);
-=======
-                    // Data to use in template rendering
-                    let data = upon::value! { name: &plugin };
                     let out = engine
                         .compile(&plugin.raw)
                         .with_context(|| {
@@ -142,7 +81,6 @@
                         script.push('\n');
                     }
                     ctx.log_verbose_status("Inlined", &plugin.name);
->>>>>>> 5298ab09
                 }
             }
         }
